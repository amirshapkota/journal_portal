"""
ViewSets for Submission management.
Handles submission CRUD operations, author management, and document upload.
"""

from rest_framework import viewsets, status, permissions
from rest_framework.decorators import action
from rest_framework.response import Response
from rest_framework.permissions import IsAuthenticated
from rest_framework import filters
from django_filters.rest_framework import DjangoFilterBackend
from django.shortcuts import get_object_or_404
from django.db.models import Q
from drf_spectacular.utils import extend_schema, OpenApiParameter
from drf_spectacular.types import OpenApiTypes

from .models import Submission, AuthorContribution, Document, DocumentVersion, Comment
from .serializers import (
    SubmissionSerializer, SubmissionListSerializer, SubmissionStatusUpdateSerializer,
    AuthorContributionSerializer, AddAuthorSerializer, DocumentSerializer,
    DocumentUploadSerializer, DocumentVersionSerializer, CommentSerializer
)
from apps.users.models import Profile


class SubmissionPermissions(permissions.BasePermission):
    """
    Custom permissions for submission management.
    - Authors can manage their own submissions
    - Journal staff can manage submissions to their journals
    - Admins can manage all submissions
    """
    
    def has_permission(self, request, view):
        return request.user.is_authenticated
    
    def has_object_permission(self, request, view, obj):
        user = request.user
        
        # Admin can do anything
        if user.is_superuser or user.is_staff:
            return True
        
        # Author permissions
        if hasattr(user, 'profile'):
            # Corresponding author
            if obj.corresponding_author == user.profile:
                return True
            
            # Co-author
            if AuthorContribution.objects.filter(
                submission=obj,
                profile=user.profile
            ).exists():
                # Co-authors can view and comment, but not edit
                return request.method in permissions.SAFE_METHODS
            
            # Journal staff permissions
            from apps.journals.models import JournalStaff
            if JournalStaff.objects.filter(
                journal=obj.journal,
                profile=user.profile,
                is_active=True
            ).exists():
                return True
        
        return False


class SubmissionViewSet(viewsets.ModelViewSet):
    """
    ViewSet for Submission management.
    
    Provides CRUD operations for submissions with author and document management.
    """
    queryset = Submission.objects.all()
    permission_classes = [SubmissionPermissions]
    filter_backends = [DjangoFilterBackend, filters.SearchFilter, filters.OrderingFilter]
    search_fields = ['title', 'abstract', 'submission_number', 'corresponding_author__user__first_name', 'corresponding_author__user__last_name', 'corresponding_author__user__email']
    filterset_fields = ['status', 'journal']
    ordering_fields = ['title', 'created_at', 'submitted_at', 'updated_at', 'status']
    ordering = ['-created_at']
    
    def get_serializer_class(self):
        """Return appropriate serializer based on action."""
        if self.action == 'list':
            return SubmissionListSerializer
        elif self.action in ['update_status', 'submit', 'withdraw']:
            return SubmissionStatusUpdateSerializer
        # Dynamically create a serializer that includes staff_members in journal
        from apps.journals.serializers import JournalSerializer, JournalStaffSerializer
        class SubmissionWithJournalStaffSerializer(SubmissionSerializer):
            journal = JournalSerializer(read_only=True)
        return SubmissionWithJournalStaffSerializer
    
    def get_queryset(self):
        """Filter queryset based on user permissions."""
        user = self.request.user
        queryset = Submission.objects.select_related(
            'journal', 'corresponding_author', 'corresponding_author__user',
            'section', 'category', 'category__section',
            'research_type', 'research_type__category',
            'area', 'area__research_type'
        ).prefetch_related(
            'author_contributions__profile__user',
            'documents',
            'review_assignments'
        )
        
        # Filter by journal if provided
        journal_id = self.request.query_params.get('journal')
        if journal_id:
            queryset = queryset.filter(journal_id=journal_id)
        
        # Filter by status if provided
        status_filter = self.request.query_params.get('status')
        if status_filter:
            queryset = queryset.filter(status=status_filter)
        
        # Admin sees all
        if user.is_superuser or user.is_staff:
            return queryset
        
        # Filter based on user's involvement
        if hasattr(user, 'profile'):
            # User's own submissions or co-authored submissions
            user_submissions = Q(corresponding_author=user.profile) | Q(
                author_contributions__profile=user.profile
            )
            
            # Submissions to journals where user is staff
            from apps.journals.models import JournalStaff
            staff_journals = JournalStaff.objects.filter(
                profile=user.profile,
                is_active=True
            ).values_list('journal_id', flat=True)
            
            journal_submissions = Q(journal_id__in=staff_journals)
            
            return queryset.filter(user_submissions | journal_submissions).distinct()
        
        return queryset.none()
    
    def perform_create(self, serializer):
        """
        Create submission. OJS sync must be triggered manually using sync-to-ojs endpoint.
        """
        submission = serializer.save()
    
    def perform_update(self, serializer):
        """
        Update submission. OJS sync must be triggered manually using sync-to-ojs endpoint.
        """
        submission = serializer.save()
    
    @extend_schema(
        summary="List draft submissions",
        description="Get submissions in DRAFT status. By default shows only your own submissions. Use ?view_as=editor to see all journal submissions.",
        parameters=[
            OpenApiParameter(
                name='view_as',
                description='Filter submissions by role: author (default, only your submissions) or editor (all journal submissions)',
                required=False,
                type=str
            )
        ],
        responses={200: SubmissionListSerializer(many=True)}
    )
    @action(detail=False, methods=['get'])
    def drafts(self, request):
        """Get all draft submissions for the user."""
        queryset = self.get_queryset().filter(status='DRAFT')
        
        # Default to author view unless explicitly requesting editor view
        view_as = request.query_params.get('view_as', 'author').lower()
        if view_as == 'author' and hasattr(request.user, 'profile'):
            # Only show submissions where user is author (corresponding or co-author)
            queryset = queryset.filter(
                Q(corresponding_author=request.user.profile) |
                Q(author_contributions__profile=request.user.profile)
            ).distinct()
        
        page = self.paginate_queryset(queryset)
        if page is not None:
            serializer = SubmissionListSerializer(page, many=True, context={'request': request})
            return self.get_paginated_response(serializer.data)
        
        serializer = SubmissionListSerializer(queryset, many=True, context={'request': request})
        return Response(serializer.data)
    
    @extend_schema(
        summary="List unassigned submissions",
        description="Get submissions that are SUBMITTED but have no reviewers assigned. By default shows only your own submissions. Use ?view_as=editor to see all journal submissions.",
        parameters=[
            OpenApiParameter(
                name='view_as',
                description='Filter submissions by role: author (default, only your submissions) or editor (all journal submissions)',
                required=False,
                type=str
            )
        ],
        responses={200: SubmissionListSerializer(many=True)}
    )
    @action(detail=False, methods=['get'])
    def unassigned(self, request):
        """Get all unassigned submissions (no reviewers assigned)."""
        from django.db.models import Count
        
        queryset = self.get_queryset().filter(
            status__in=[
                'SUBMITTED'
            ]
        ).annotate(
            review_count=Count('review_assignments')
        ).filter(review_count=0)
        
        # Default to author view unless explicitly requesting editor view
        view_as = request.query_params.get('view_as', 'author').lower()
        if view_as == 'author' and hasattr(request.user, 'profile'):
            # Only show submissions where user is author (corresponding or co-author)
            queryset = queryset.filter(
                Q(corresponding_author=request.user.profile) |
                Q(author_contributions__profile=request.user.profile)
            ).distinct()
        
        page = self.paginate_queryset(queryset)
        if page is not None:
            serializer = SubmissionListSerializer(page, many=True, context={'request': request})
            return self.get_paginated_response(serializer.data)
        
        serializer = SubmissionListSerializer(queryset, many=True, context={'request': request})
        return Response(serializer.data)
    
    @extend_schema(
        summary="List active submissions",
        description="Get submissions that are actively being reviewed (have reviewers assigned). By default shows only your own submissions. Use ?view_as=editor to see all journal submissions.",
        parameters=[
            OpenApiParameter(
                name='view_as',
                description='Filter submissions by role: author (default, only your submissions) or editor (all journal submissions)',
                required=False,
                type=str
            )
        ],
        responses={200: SubmissionListSerializer(many=True)}
    )
    @action(detail=False, methods=['get'])
    def active(self, request):
        """Get all active submissions (reviewers assigned and not yet published/archived)."""
        from django.db.models import Count
        
        queryset = self.get_queryset().filter(
            status__in=[
                'UNDER_REVIEW',
                'REVISION_REQUIRED', 'REVISION_REQUESTED', 'REVISED',
<<<<<<< HEAD
                'ACCEPTANCE_REQUESTED', 'REJECTION_REQUESTED',
                'COPYEDITING', 'ACCEPTED'
=======
                'ACCEPTANCE_REQUESTED', 'REJECTION_REQUESTED', 'ACCEPTED', 'COPYEDITING',
>>>>>>> ea3d03e9
            ]
        ).annotate(
            review_count=Count('review_assignments')
        ).filter(review_count__gt=0)
        
        # Default to author view unless explicitly requesting editor view
        view_as = request.query_params.get('view_as', 'author').lower()
        if view_as == 'author' and hasattr(request.user, 'profile'):
            # Only show submissions where user is author (corresponding or co-author)
            queryset = queryset.filter(
                Q(corresponding_author=request.user.profile) |
                Q(author_contributions__profile=request.user.profile)
            ).distinct()
        
        page = self.paginate_queryset(queryset)
        if page is not None:
            serializer = SubmissionListSerializer(page, many=True, context={'request': request})
            return self.get_paginated_response(serializer.data)
        
        serializer = SubmissionListSerializer(queryset, many=True, context={'request': request})
        return Response(serializer.data)
    
    @extend_schema(
        summary="List archived submissions",
        description="Get submissions that are completed (ACCEPTED, REJECTED, WITHDRAWN, or PUBLISHED). By default shows only your own submissions. Use ?view_as=editor to see all journal submissions.",
        parameters=[
            OpenApiParameter(
                name='view_as',
                description='Filter submissions by role: author (default, only your submissions) or editor (all journal submissions)',
                required=False,
                type=str
            )
        ],
        responses={200: SubmissionListSerializer(many=True)}
    )
    @action(detail=False, methods=['get'])
    def archived(self, request):
        """Get all archived submissions (completed)."""
        queryset = self.get_queryset().filter(
            status__in=[
<<<<<<< HEAD
                'REJECTED', 'WITHDRAWN', 'PUBLISHED',
=======
                'REJECTED', 'WITHDRAWN', 'PUBLISHED', 
>>>>>>> ea3d03e9
            ]
        )
        
        # Default to author view unless explicitly requesting editor view
        view_as = request.query_params.get('view_as', 'author').lower()
        if view_as == 'author' and hasattr(request.user, 'profile'):
            # Only show submissions where user is author (corresponding or co-author)
            queryset = queryset.filter(
                Q(corresponding_author=request.user.profile) |
                Q(author_contributions__profile=request.user.profile)
            ).distinct()
        
        page = self.paginate_queryset(queryset)
        if page is not None:
            serializer = SubmissionListSerializer(page, many=True, context={'request': request})
            return self.get_paginated_response(serializer.data)
        
        serializer = SubmissionListSerializer(queryset, many=True, context={'request': request})
        return Response(serializer.data)
    
    @extend_schema(
        summary="Submit for review",
        description="Submit a draft for review process or resubmit after revisions.",
    )
    @action(detail=True, methods=['post'])
    def submit(self, request, pk=None):
        """Submit manuscript for review."""
        submission = self.get_object()
        
        # Allow submission from DRAFT or REVISION_REQUIRED status
        if submission.status not in ['DRAFT', 'REVISION_REQUIRED']:
            return Response(
                {'error': 'Only draft or revision-required submissions can be submitted'},
                status=status.HTTP_400_BAD_REQUEST
            )
        
        # Check if submission has required documents
        if not submission.documents.filter(document_type='MANUSCRIPT').exists():
            return Response(
                {'error': 'Manuscript document is required'},
                status=status.HTTP_400_BAD_REQUEST
            )
        
        # Update status and set submission timestamp
        from django.utils import timezone
        
        # If resubmitting after revision
        if submission.status == 'REVISION_REQUIRED':
            # Check if there are active reviewers (assignments in ACCEPTED status)
            has_active_reviewers = submission.review_assignments.filter(
                status__in=['PENDING', 'ACCEPTED']
            ).exists()
            
            # If reviewers are already assigned, set to UNDER_REVIEW
            # Otherwise, set to REVISED (waiting for editor to assign reviewers)
            submission.status = 'UNDER_REVIEW' if has_active_reviewers else 'REVISED'
        else:
            # First time submission
            submission.status = 'SUBMITTED'
            # Only set submitted_at for first-time submission
            if not submission.submitted_at:
                submission.submitted_at = timezone.now()
        
        submission.save()
        
        serializer = self.get_serializer(submission)
        return Response(serializer.data)
    
    @extend_schema(
        summary="Withdraw submission",
        description="Withdraw a submission from review.",
    )
    @action(detail=True, methods=['post'])
    def withdraw(self, request, pk=None):
        """Withdraw submission."""
        submission = self.get_object()
        
        if submission.status in ['REJECTED', 'WITHDRAWN', 'PUBLISHED']:
            return Response(
                {'error': f'Cannot withdraw {submission.status.lower()} submission'},
                status=status.HTTP_400_BAD_REQUEST
            )
        
        submission.status = 'WITHDRAWN'
        submission.save()
        
        serializer = self.get_serializer(submission)
        return Response(serializer.data)
    
    @extend_schema(
        summary="Sync submission to OJS",
        description="Manually sync this submission to OJS. Creates a new submission in OJS if not already synced, or updates existing OJS submission.",
    )
    @action(detail=True, methods=['post'], url_path='sync-to-ojs')
    def sync_to_ojs(self, request, pk=None):
        """Manually sync submission to OJS."""
        submission = self.get_object()
        
        # Check if journal has OJS configured
        if not submission.journal.ojs_enabled:
            return Response(
                {'error': 'OJS is not enabled for this journal'},
                status=status.HTTP_400_BAD_REQUEST
            )
        
        if not submission.journal.ojs_api_url or not submission.journal.ojs_api_key:
            return Response(
                {'error': 'OJS is not configured for this journal'},
                status=status.HTTP_400_BAD_REQUEST
            )
        
        try:
            from apps.integrations.ojs_sync import sync_submission_to_ojs
            result = sync_submission_to_ojs(submission)
            
            if result['success']:
                return Response({
                    'detail': f'Submission successfully {result["action"]}d in OJS',
                    'ojs_id': result['ojs_id'],
                    'action': result['action']
                })
            else:
                return Response(
                    {'error': f'Failed to sync to OJS: {result.get("error", "Unknown error")}'},
                    status=status.HTTP_502_BAD_GATEWAY
                )
        except Exception as e:
            import logging
            logger = logging.getLogger(__name__)
            logger.error(f"Failed to sync submission {submission.id} to OJS: {str(e)}")
            return Response(
                {'error': f'Failed to sync to OJS: {str(e)}'},
                status=status.HTTP_500_INTERNAL_SERVER_ERROR
            )
    
    @extend_schema(
        summary="Update submission status",
        description="Update submission status (for journal staff).",
        request=SubmissionStatusUpdateSerializer
    )
    @action(detail=True, methods=['post'])
    def update_status(self, request, pk=None):
        """Update submission status."""
        submission = self.get_object()
        
        # Check permissions - only journal staff or admin
        user = request.user
        if not (user.is_staff or user.is_superuser):
            if hasattr(user, 'profile'):
                from apps.journals.models import JournalStaff
                is_staff = JournalStaff.objects.filter(
                    journal=submission.journal,
                    profile=user.profile,
                    is_active=True
                ).exists()
                if not is_staff:
                    return Response(
                        {'error': 'Only journal staff can update status'},
                        status=status.HTTP_403_FORBIDDEN
                    )
        
        serializer = SubmissionStatusUpdateSerializer(
            data=request.data,
            context={'submission': submission}
        )
        
        if serializer.is_valid():
            submission.status = serializer.validated_data['status']
            submission.save()
            
            response_serializer = self.get_serializer(submission)
            return Response(response_serializer.data)
        
        return Response(serializer.errors, status=status.HTTP_400_BAD_REQUEST)
    
    @extend_schema(
        summary="List submission authors",
        description="Get all authors for a submission.",
        responses={200: AuthorContributionSerializer(many=True)}
    )
    @action(detail=True, methods=['get'])
    def authors(self, request, pk=None):
        """Get submission authors."""
        submission = self.get_object()
        authors = submission.author_contributions.all().order_by('order')
        serializer = AuthorContributionSerializer(authors, many=True)
        return Response(serializer.data)
    
    @extend_schema(
        summary="Add author",
        description="Add a co-author to the submission.",
        request=AddAuthorSerializer,
        responses={201: AuthorContributionSerializer}
    )
    @action(detail=True, methods=['post'])
    def add_author(self, request, pk=None):
        """Add co-author to submission."""
        submission = self.get_object()
        serializer = AddAuthorSerializer(
            data=request.data,
            context={'submission': submission}
        )
        
        if serializer.is_valid():
            profile = serializer.validated_data['profile_id']
            
            author_contrib = AuthorContribution.objects.create(
                submission=submission,
                profile=profile,
                contrib_role=serializer.validated_data['contrib_role'],
                order=serializer.validated_data['order'],
                contribution_details=serializer.validated_data.get('contribution_details', {})
            )
            
            response_serializer = AuthorContributionSerializer(author_contrib)
            return Response(
                response_serializer.data,
                status=status.HTTP_201_CREATED
            )
        
        return Response(serializer.errors, status=status.HTTP_400_BAD_REQUEST)
    
    @extend_schema(
        summary="Remove author",
        description="Remove a co-author from the submission.",
        parameters=[
            OpenApiParameter(
                name='author_id',
                type=OpenApiTypes.UUID,
                location=OpenApiParameter.PATH,
                description='Profile ID of the author to remove'
            )
        ]
    )
    @action(detail=True, methods=['delete'], url_path='authors/(?P<author_id>[^/.]+)')
    def remove_author(self, request, pk=None, author_id=None):
        """Remove co-author from submission."""
        submission = self.get_object()
        
        # Cannot remove corresponding author
        if str(submission.corresponding_author.id) == author_id:
            return Response(
                {'error': 'Cannot remove corresponding author'},
                status=status.HTTP_400_BAD_REQUEST
            )
        
        author_contrib = get_object_or_404(
            AuthorContribution,
            submission=submission,
            profile_id=author_id
        )
        
        author_contrib.delete()
        return Response(status=status.HTTP_204_NO_CONTENT)
    
    @extend_schema(
        summary="List submission documents",
        description="Get all documents for a submission.",
        responses={200: DocumentSerializer(many=True)}
    )
    @action(detail=True, methods=['get'])
    def documents(self, request, pk=None):
        """Get submission documents."""
        submission = self.get_object()
        documents = submission.documents.all().order_by('-created_at')
        serializer = DocumentSerializer(documents, many=True, context={'request': request})
        return Response(serializer.data)
    
    @extend_schema(
        summary="Upload document",
        description="Upload a document to the submission.",
        request=DocumentUploadSerializer,
        responses={201: DocumentSerializer}
    )
    @action(detail=True, methods=['post'])
    def upload_document(self, request, pk=None):
        """Upload document to submission."""
        submission = self.get_object()
        serializer = DocumentUploadSerializer(
            data=request.data,
            context={'submission': submission, 'request': request}
        )
        
        if serializer.is_valid():
            document = serializer.save()
            response_serializer = DocumentSerializer(document, context={'request': request})
            return Response(
                response_serializer.data,
                status=status.HTTP_201_CREATED
            )
        
        return Response(serializer.errors, status=status.HTTP_400_BAD_REQUEST)
    
    @extend_schema(
        summary="Get submission statistics",
        description="Get statistics for a submission."
    )
    @action(detail=True, methods=['get'])
    def statistics(self, request, pk=None):
        """Get submission statistics."""
        submission = self.get_object()
        
        stats = {
            'author_count': submission.author_contributions.count(),
            'document_count': submission.documents.count(),
            'total_versions': DocumentVersion.objects.filter(
                document__submission=submission
            ).count(),
            'comments_count': Comment.objects.filter(
                document_version__document__submission=submission
            ).count(),
            'unresolved_comments': Comment.objects.filter(
                document_version__document__submission=submission,
                resolved=False
            ).count(),
            'status_history': {
                'current_status': submission.status,
                'created_at': submission.created_at,
                'submitted_at': submission.submitted_at,
                'last_updated': submission.updated_at
            }
        }
        
        return Response(stats)<|MERGE_RESOLUTION|>--- conflicted
+++ resolved
@@ -253,12 +253,7 @@
             status__in=[
                 'UNDER_REVIEW',
                 'REVISION_REQUIRED', 'REVISION_REQUESTED', 'REVISED',
-<<<<<<< HEAD
-                'ACCEPTANCE_REQUESTED', 'REJECTION_REQUESTED',
-                'COPYEDITING', 'ACCEPTED'
-=======
                 'ACCEPTANCE_REQUESTED', 'REJECTION_REQUESTED', 'ACCEPTED', 'COPYEDITING',
->>>>>>> ea3d03e9
             ]
         ).annotate(
             review_count=Count('review_assignments')
@@ -299,11 +294,7 @@
         """Get all archived submissions (completed)."""
         queryset = self.get_queryset().filter(
             status__in=[
-<<<<<<< HEAD
-                'REJECTED', 'WITHDRAWN', 'PUBLISHED',
-=======
                 'REJECTED', 'WITHDRAWN', 'PUBLISHED', 
->>>>>>> ea3d03e9
             ]
         )
         
